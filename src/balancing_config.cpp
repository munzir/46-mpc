/*
 * Copyright (c) 2018, Georgia Tech Research Corporation
 * All rights reserved.
 *
 * Redistribution and use in source and binary forms, with or without
 * modification, are permitted provided that the following conditions
 * are met:
 *
 *     * Redistributions of source code must retain the above
 *       copyright notice, this list of conditions and the following
 *       disclaimer.
 *     * Redistributions in binary form must reproduce the above
 *       copyright notice, this list of conditions and the following
 *       disclaimer in the documentation and/or other materials
 *       provided with the distribution.
 *     * Neither the name of the Georgia Tech Research Corporation nor
 *       the names of its contributors may be used to endorse or
 *       promote products derived from this software without specific
 *       prior written permission.
 *
 * THIS SOFTWARE IS PROVIDED BY GEORGIA TECH RESEARCH CORPORATION ''AS
 * IS'' AND ANY EXPRESS OR IMPLIED WARRANTIES, INCLUDING, BUT NOT
 * LIMITED TO, THE IMPLIED WARRANTIES OF MERCHANTABILITY AND FITNESS
 * FOR A PARTICULAR PURPOSE ARE DISCLAIMED. IN NO EVENT SHALL GEORGIA
 * TECH RESEARCH CORPORATION BE LIABLE FOR ANY DIRECT, INDIRECT,
 * INCIDENTAL, SPECIAL, EXEMPLARY, OR CONSEQUENTIAL DAMAGES
 * (INCLUDING, BUT NOT LIMITED TO, PROCUREMENT OF SUBSTITUTE GOODS OR
 * SERVICES; LOSS OF USE, DATA, OR PROFITS; OR BUSINESS INTERRUPTION)
 * HOWEVER CAUSED AND ON ANY THEORY OF LIABILITY, WHETHER IN CONTRACT,
 * STRICT LIABILITY, OR TORT (INCLUDING NEGLIGENCE OR OTHERWISE)
 * ARISING IN ANY WAY OUT OF THE USE OF THIS SOFTWARE, EVEN IF ADVISED
 * OF THE POSSIBILITY OF SUCH DAMAGE.
 *
 */

/**
 * @file balancing_config.cpp
 * @author Munzir Zafar
 * @date Oct 29, 2018
 * @brief Reads configuration parameters from a cfg file
 */

#include "balancing/balancing_config.h"

#include <assert.h>
#include <iostream>
#include <memory>

#include <config4cpp/Configuration.h>
#include <Eigen/Eigen>

// Function for reading configuration parameters. First argument is the location
// of cfg file from the parameters are to be read. Second argument is the output
// where the parameters are stored
<<<<<<< HEAD
void ReadConfigParams(const char* config_file, BalancingConfig* params) {
=======
void ReadConfigParams(const char* balancing_config_file,
                      BalancingConfig* params) {
>>>>>>> 48e48bb4
  // Initialize the reader of the cfg file
  config4cpp::Configuration* cfg = config4cpp::Configuration::create();
  const char* scope = "";

  // Temporaries we use for reading from config4cpp structure
  const char* str;
  std::istringstream stream;

  std::cout << std::endl
            << "Reading balancing configuration parameters ..." << std::endl;
  try {
    // Parse the cfg file
    cfg->parse(balancing_config_file);

    // Read the path to Krang urdf file
    strcpy(params->urdfpath, cfg->lookupString(scope, "urdfpath"));
    std::cout << "urdfpath: " << params->urdfpath << std::endl;

    // Read the path to com estimation model parameters
    strcpy(params->comParametersPath,
           cfg->lookupString(scope, "comParametersPath"));
<<<<<<< HEAD
=======
    std::cout << "comParametersPath: " << params->comParametersPath
              << std::endl;
>>>>>>> 48e48bb4

    // Read PD Gains
    const char* pdGainsStrings[] = {"pdGainsGroundLo", "pdGainsGroundHi",
                                    "pdGainsStand",    "pdGainsSit",
                                    "pdGainsBalLo",    "pdGainsBalHi"};
    Eigen::Matrix<double, 6, 1>* pdGains[] = {
        &params->pdGainsGroundLo, &params->pdGainsGroundHi,
        &params->pdGainsStand,    &params->pdGainsSit,
        &params->pdGainsBalLo,    &params->pdGainsBalHi};
    for (int i = 0; i < 6; i++) {
      str = cfg->lookupString(scope, pdGainsStrings[i]);
      stream.str(str);
      for (int j = 0; j < 6; j++) stream >> (*(pdGains[i]))(j);
      stream.clear();
      std::cout << pdGainsStrings[i] << ": ";
      std::cout << (*(pdGains[i])).transpose() << std::endl;
    }

    // Read Joystick Gains
    const char* joystickGainsStrings[] = {
        "joystickGainsGroundLo", "joystickGainsGroundHi", "joystickGainsStand",
        "joystickGainsSit",      "joystickGainsBalLo",    "joystickGainsBalHi"};
    double* joystickGains[] = {
        params->joystickGainsGroundLo, params->joystickGainsGroundHi,
        params->joystickGainsStand,    params->joystickGainsSit,
        params->joystickGainsBalLo,    params->joystickGainsBalHi};
    for (int i = 0; i < 6; i++) {
      str = cfg->lookupString(scope, joystickGainsStrings[i]);
      stream.str(str);
      for (int j = 0; j < 2; j++) stream >> joystickGains[i][j];
      stream.clear();
      std::cout << joystickGainsStrings[i] << ": ";
      std::cout << joystickGains[i][0] << "  ";
      std::cout << joystickGains[i][1] << std::endl;
    }

    // Dynamic LQR?
    params->dynamicLQR = cfg->lookupBoolean(scope, "dynamicLQR");
    std::cout << "dynamicLQR: " << (params->dynamicLQR ? "true" : "false")
              << std::endl;
    // Read the Q matrix for LQR
    params->lqrQ.setZero();
    str = cfg->lookupString(scope, "lqrQ");
    stream.str(str);
    for (int i = 0; i < 4; i++) stream >> params->lqrQ(i, i);
    stream.clear();
    std::cout << "lqrQ: " << params->lqrQ << std::endl;

    // Read the R matrix for LQR
    params->lqrR.setZero();
    str = cfg->lookupString(scope, "lqrR");
    stream.str(str);
    for (int i = 0; i < 1; i++) stream >> params->lqrR(i, i);
    stream.clear();
    std::cout << "lqrR: " << params->lqrR << std::endl;

    // Read parameters for bal control mode transition
    params->imuSitAngle = cfg->lookupFloat(scope, "imuSitAngle");
    std::cout << "imuSitAngle :" << params->imuSitAngle << std::endl;
    params->toBalThreshold = cfg->lookupFloat(scope, "toBalThreshold");
    std::cout << "toBalThreshold :" << params->toBalThreshold << std::endl;
    params->startBalThresholdLo = cfg->lookupFloat(scope, "startBalThresholdLo");
    std::cout << "startBalThresholdLo :" << params->startBalThresholdLo << std::endl;
    params->startBalThresholdHi = cfg->lookupFloat(scope, "startBalThresholdHi");
    std::cout << "startBalThresholdHi :" << params->startBalThresholdHi << std::endl;
    params->waistHiLoThreshold =
        cfg->lookupFloat(scope, "waistHiLoThreshold");
    std::cout << "waistHiLoThreshold :" << params->waistHiLoThreshold
              << std::endl;

    // Halt arm to stop
    params->manualArmLockUnlock =
        cfg->lookupBoolean(scope, "manualArmLockUnlock");
    std::cout << "manualArmLockUnlock: ";
    std::cout << (params->manualArmLockUnlock ? "true" : "false") << std::endl;
<<<<<<< HEAD

    // Max input current in simulation mode
    if (params->is_simulation_) {
      params->sim_max_input_current_ = cfg->lookupFloat(scope, "maxInputCurrent");
      std::cout << "maxInputCurrent: " << params->sim_max_input_current_ << std::endl;
    }
=======
>>>>>>> 48e48bb4

  } catch (const config4cpp::ConfigurationException& ex) {
    std::cerr << ex.c_str() << std::endl;
    cfg->destroy();
    assert(false && "Problem reading balancing config parameters");
  }
}

// Read the parameter named "time_step" from the give config file
double ReadConfigTimeStep(const char* config_file) {
  // Initialize the reader of the cfg file
  config4cpp::Configuration* cfg = config4cpp::Configuration::create();
  const char* scope = "";

  double time_step = -1.0;
  std::cout << "Reading simulation time step ..." << std::endl;
  try {
    // Parse the cfg file
    cfg->parse(config_file);

    // Read parameters for bal control mode transition
    time_step = cfg->lookupFloat(scope, "time_step");
    std::cout << "simulation time step:" << time_step << std::endl;

  } catch (const config4cpp::ConfigurationException& ex) {
    std::cerr << ex.c_str() << std::endl;
    cfg->destroy();
    assert(false && "Problem reading simulation config parameters");
  }
  std::cout << std::endl;

  return time_step;
}<|MERGE_RESOLUTION|>--- conflicted
+++ resolved
@@ -52,12 +52,8 @@
 // Function for reading configuration parameters. First argument is the location
 // of cfg file from the parameters are to be read. Second argument is the output
 // where the parameters are stored
-<<<<<<< HEAD
+
 void ReadConfigParams(const char* config_file, BalancingConfig* params) {
-=======
-void ReadConfigParams(const char* balancing_config_file,
-                      BalancingConfig* params) {
->>>>>>> 48e48bb4
   // Initialize the reader of the cfg file
   config4cpp::Configuration* cfg = config4cpp::Configuration::create();
   const char* scope = "";
@@ -70,7 +66,7 @@
             << "Reading balancing configuration parameters ..." << std::endl;
   try {
     // Parse the cfg file
-    cfg->parse(balancing_config_file);
+    cfg->parse(config_file);
 
     // Read the path to Krang urdf file
     strcpy(params->urdfpath, cfg->lookupString(scope, "urdfpath"));
@@ -79,11 +75,8 @@
     // Read the path to com estimation model parameters
     strcpy(params->comParametersPath,
            cfg->lookupString(scope, "comParametersPath"));
-<<<<<<< HEAD
-=======
     std::cout << "comParametersPath: " << params->comParametersPath
               << std::endl;
->>>>>>> 48e48bb4
 
     // Read PD Gains
     const char* pdGainsStrings[] = {"pdGainsGroundLo", "pdGainsGroundHi",
@@ -159,16 +152,12 @@
         cfg->lookupBoolean(scope, "manualArmLockUnlock");
     std::cout << "manualArmLockUnlock: ";
     std::cout << (params->manualArmLockUnlock ? "true" : "false") << std::endl;
-<<<<<<< HEAD
 
     // Max input current in simulation mode
     if (params->is_simulation_) {
       params->sim_max_input_current_ = cfg->lookupFloat(scope, "maxInputCurrent");
       std::cout << "maxInputCurrent: " << params->sim_max_input_current_ << std::endl;
     }
-=======
->>>>>>> 48e48bb4
-
   } catch (const config4cpp::ConfigurationException& ex) {
     std::cerr << ex.c_str() << std::endl;
     cfg->destroy();
